//! This example can be used to simulate complete traderounds (with calculations of disposable
//! energy and battery states etc.) of a neighborhood. A single Neighborhood can be instantiated
//! by sending a list of JSON representations of [HouseholdDescription] to the [create] Method.
//! The Mosaik-Interface is different from [marketplace_sim](marketplace_sim). The
use log::*;
use serde_json::{Map, Value};
use std::collections::HashMap;
use structopt::StructOpt;

use enerdag_core::battery::forecast::DisposableEnergyCalcToml;
use enerdag_core::battery::smart_battery::wh_to_w;
use enerdag_core::config::BatteryConfigToml;
use enerdag_core::HouseholdBatteries;
use enerdag_crypto::hashable::Hashable;
use enerdag_marketplace::{energybalance::EnergyBalance, market::Market};
use enerdag_time::TimePeriod;
use mosaik_rust_api::{
    default_api::{self, ApiHelpers},
    run_simulation,
    tcp::ConnectionDirection,
    types::{
        Attr, CreateResult, FullId, InputData, Meta, ModelDescription, ModelName, OutputData,
        OutputRequest, SimulatorType, Time,
    },
    MosaikApi,
};
use sled::Db;

type BidWAddrTuple = ([u8; 32], enerdag_marketplace::bid::Bid);

///Read, if we get an address or not
#[derive(StructOpt, Debug)]
struct Opt {
    //The local addres mosaik connects to or none, if we connect to them
    #[structopt(short = "a", long)]
    addr: Option<String>,
}

/// Descriptor of a household to simulate. Used to be sent via JSON
#[derive(Deserialize, Serialize, Debug, Clone)]
pub struct HouseholdDescription {
    /// Should be one of "Prosumer", "Consumer" or "PV", but does not have effect on internal calculations
    pub household_type: String,
    /// The Initial energy balance
    pub initial_energy_balance: f64,
    /// How a possible Smart Battery is set uo
    pub battery_config: BatteryConfigToml,
    /// Type of the Battery
    pub battery_type: HouseholdBatteries,
    /// Battery Capacity in WH (10 000 WH = 10 kWH)
    pub battery_capacity: u64,
    /// Initial Charge of the battery in WH
    pub initial_charge: u64,
    /// Filepath to a csv file containing the forecast. Only applicable if the BatteryConfig contains
    /// a CSVDisposableEnergy
    pub csv_filepath: Option<String>,
    /// Optionally give eid prefix, so the correct entity can be connected to the correct datasource
    pub eid_prefix: Option<String>,
}

type MW = f64;
#[allow(non_camel_case_types)]
type kWh = f64;
type Wh = f64;

pub fn main() /*-> Result<()>*/
{
    //get the address if there is one
    let opt = Opt::from_args();
    env_logger::init();

    let address = match opt.addr {
        //case if we connect us to mosaik
        Some(mosaik_addr) => ConnectionDirection::ConnectToAddress(
            mosaik_addr.parse().expect("Address is not parsable."),
        ),
        //case if mosaik connects to us
        None => {
            let addr = "127.0.0.1:3456";
            ConnectionDirection::ListenOnAddress(addr.parse().expect("Address is not parsable."))
        }
    };

    //initialize the simulator.
    let simulator = HouseholdBatterySim::init_sim();
    //start build_connection in the library.
    if let Err(e) = run_simulation(address, simulator) {
        error!("{:?}", e);
    }
}

const MOSAIK_PARAM_HOUSEHOLD_DESCRIPTION: &str = "household_descriptions";
const MOSAIK_PARAM_START_TIME: &str = "start_time";

///  This simulation can currently simulate a single [Neighborhoods](Neighborhood).
/// The Neighborhoods then contain an enerdag system.
pub struct HouseholdBatterySim {
    pub neighborhood: Option<Neighborhood>,

    eid_prefix: String,
    step_size: u64,
    entities: Map<String, Value>,
    time_resolution: f64,
    time: Time,
}

impl ApiHelpers for HouseholdBatterySim {
    fn meta(&self) -> Meta {
        let neighborhood = ModelDescription::new(
            true,
            vec![
                MOSAIK_PARAM_HOUSEHOLD_DESCRIPTION.to_string(),
                MOSAIK_PARAM_START_TIME.to_string(),
            ],
            vec![
                "trades".to_string(),
                "total".to_string(),
                "total_disposable_energy".to_string(),
                "grid_power_load".to_string(),
            ],
        );

        let consumer = ModelDescription::new(
            false,
            vec![],
            vec![
                "p_mw_load".to_string(),
                "energy_balance".to_string(),
                "published_energy_balance".to_string(),
                "trades".to_string(),
                "battery_charge".to_string(),
                "trades".to_string(),
                "p2p_traded".to_string(),
                "avg_p2p_price".to_string(),
                "published_p_mW_pv".to_string(),
                "published_p_mW_load".to_string(),
            ],
        );

        let prosumer = ModelDescription::new(
            false,
            vec![],
            vec![
                "p_mw_load".to_string(),
                "energy_balance".to_string(),
                "published_energy_balance".to_string(),
                "p_mw_pv".to_string(),
                "battery_charge".to_string(),
                "trades".to_string(),
                "disposable_energy".to_string(),
                "p2p_traded".to_string(),
                "avg_p2p_price".to_string(),
                "published_p_mW_pv".to_string(),
                "published_p_mW_load".to_string(),
            ],
        );

        let pv = ModelDescription::new(
            false,
            vec![],
            vec!["p_mw_pv".to_string(), "trades".to_string()],
        );
        let mut m: HashMap<ModelName, ModelDescription> = HashMap::new();
        m.insert("Neighborhood".to_string(), neighborhood);
        m.insert("Consumer".to_string(), consumer);
        m.insert("Prosumer".to_string(), prosumer);
        m.insert("PV".to_string(), pv);
        Meta::new(SimulatorType::TimeBased, m, None)
    }
    fn set_eid_prefix(&mut self, eid_prefix: &str) {
        self.eid_prefix = eid_prefix.to_string();
    }

    fn set_step_size(&mut self, step_size: u64) {
        self.step_size = step_size;
    }

    fn get_eid_prefix(&self) -> &str {
        &self.eid_prefix
    }

    fn get_step_size(&self) -> u64 {
        self.step_size
    }

    fn get_mut_entities(&mut self) -> &mut Map<String, Value> {
        &mut self.entities
    }

    fn add_model(&mut self, model_params: Map<Attr, Value>) -> Option<Vec<CreateResult>> {
        let household_configs = self.params_to_household_config(&model_params);

        let start_time = if !model_params.contains_key(MOSAIK_PARAM_START_TIME) {
            warn!("No Start Time in Parameters, using Fallback to actual time.");
            TimePeriod::last()
        } else {
            let mut timestamp: String =
                serde_json::from_value(model_params.get(MOSAIK_PARAM_START_TIME).unwrap().clone())
                    .unwrap();
            // "2016-07-01 00:00:00"
            timestamp.push_str("+00:00"); // Append Necessary UTC Datetime Info
            let date = chrono::DateTime::parse_from_str(&timestamp, "%F %X%:z")
                .unwrap()
                .with_timezone(&chrono::Utc);

            enerdag_time::TimePeriod::create_period(date)
        };

        let /*mut*/ model: Neighborhood = Neighborhood::initmodel(self.get_next_neighborhood_eid(), start_time, household_configs, self.get_step_size());

        let mosaik_children = model.households_as_mosaik_children();

        self.neighborhood = Some(model);

        Some(mosaik_children)
    }

    fn get_model_value(&self, _model_idx: u64, _attr: &str) -> Result<Value, String> {
        unimplemented!("Not implemented in this instance")
    }

    /// perform a simulation step and a auction of the marketplace for every neighborhood in
    /// the simulation
    fn sim_step(&mut self, _deltas: Vec<(String, u64, Map<String, Value>)>) {
        unimplemented!("Not implemented in this instance")
    }

    fn get_time_resolution(&self) -> f64 {
        self.time_resolution
    }

    fn set_time_resolution(&mut self, time_resolution: f64) {
        self.time_resolution = time_resolution;
    }

    fn set_time(&mut self, time: Time) {
        self.time = time;
    }

    fn get_time(&self) -> Time {
        self.time as Time
    }
}

impl MosaikApi for HouseholdBatterySim {
    ///Create *num* instances of *model* using the provided *model_params*.
    /// *panics!* if more than one neighborhood is created.
    fn init(
        &mut self,
        sid: String,
        time_resolution: f64,
        sim_params: Map<String, Value>,
    ) -> Result<Meta, String> {
<<<<<<< HEAD
        default_api::default_init(self, sid, time_resolution, sim_params)
=======
        default_api::default_init(self, time_resolution, sim_params)
>>>>>>> 9c1a5fba
    }

    fn create(
        &mut self,
        num: usize,
        model: String,
        model_params: Map<Attr, Value>,
    ) -> Result<Vec<CreateResult>, String> {
        if num > 1 || self.neighborhood.is_some() {
            todo!("Create Support for more  than one Neighborhood");
        }
        let mut out_vector = Vec::with_capacity(1);
        let next_eid = self.entities.len();

        for i in next_eid..(next_eid + num) {
            let nhdb = self.neighborhood.as_ref().unwrap();
            let eid = nhdb.eid.clone();
            self.entities.insert(eid.clone(), Value::from(i)); //create a mapping from the entity ID to our model
            let out_entity = CreateResult {
                eid,
                model_type: model.clone(),
                children: self.add_model(model_params.clone()),
                rel: None,
                extra_info: None,
            };
            out_vector.push(out_entity);
        }

        debug!("the created model: {:?}", out_vector);
        Ok(out_vector)
    }

    fn setup_done(&self) -> Result<(), String> {
        info!("Setup done! Nothing to clean up.");
        Ok(())
    }

    /// Override default trait implementation of step, because i don't make use of [ApiHelpers::sim_step].
    /// Just gives the inputs to [Neighborhood::step].
    fn step(
        &mut self,
        time: Time,
        inputs: InputData,
        _max_advance: Time,
<<<<<<< HEAD
    ) -> Result<Option<i64>, String> {
=======
    ) -> Result<Option<Time>, String> {
>>>>>>> 9c1a5fba
        // info!("Inputs; {:?}", inputs);
        self.time = time;
        if let Some(nbhd) = &mut self.neighborhood {
            nbhd.step(time, inputs);
        }

        Ok(Some(time + self.step_size))
    }

    /// Override default trait implementation of get_data, because i don't make use of [ApiHelpers::get_model_value].
    /// Lets the [Neighborhood] give all the requested value via [Neighborhood::add_output_values].
    fn get_data(&mut self, outputs: OutputRequest) -> Result<OutputData, String> {
        let mut data = OutputData {
            requests: HashMap::new(),
            time: Some(self.time),
        };

        if let Some(nbhd) = &mut self.neighborhood {
            nbhd.add_output_values(&outputs, &mut data);
        }

        Ok(data)
    }

    fn stop(&self) {
        warn!("Clearing all the Databases of the simulation!");
        if let Some(nbhd) = &(self.neighborhood) {
            for (_, household) in nbhd.households.iter() {
                let hh_db = &household.db;
                let trees = hh_db.tree_names();
                for tree in trees {
                    if let Ok(tree) = hh_db.open_tree(tree) {
                        if let Err(e) = tree.clear() {
                            warn!("Error clearing db {e}");
                        }
                    }
                }
            }
        }

        info!("Simulation has stopped!");
    }
}

impl HouseholdBatterySim {
    ///initialize the simulator
    pub fn init_sim() -> HouseholdBatterySim {
        info!("initiate marketplace simulation.");
        HouseholdBatterySim {
            eid_prefix: String::from("Model_"),
            step_size: 5 * 60,
            entities: Map::new(),
            neighborhood: None,
            time_resolution: 1.0f64,
            time: 0,
        }
    }
    fn params_array_into_vec<'a, B, F>(
        &self,
        model_params: &'a Map<Attr, Value>,
        param: &Attr,
        f: F,
    ) -> Vec<B>
    where
        F: FnMut(&'a Value) -> B,
    {
        model_params
            .get(param)
            .and_then(|x| x.as_array())
            .unwrap()
            .iter()
            .map(f)
            .collect()
    }

    fn params_to_household_config(
        &self,
        model_params: &Map<Attr, Value>,
    ) -> Vec<HouseholdDescription> {
        self.params_array_into_vec(
            model_params,
            &MOSAIK_PARAM_HOUSEHOLD_DESCRIPTION.to_string(),
            |x| {
                serde_json::from_value(x.clone())
                    .expect("Could not parse household description from value")
            },
        )
    }
    /// Returns the EID for the next neighborhood
    fn get_next_neighborhood_eid(&self) -> String {
        "Neighborhood0".to_string()
    }
}

//The simulator model containing the household models and the attributes for the collector.
#[derive(Debug)]
pub struct Neighborhood {
    /// Entity ID of this Neighborhood
    eid: String,
    households: HashMap<String, ModelHousehold>,
    /// An Vector of the trades at each simulationstep
    trades: usize,
    // init_reading: f64,
    total: i64,
    time: TimePeriod,
    total_disposable_energy: i64,
    step_size: u64,
    grid_power_load: i64,
}

/// A Neighborhood with Prosumers and Consumers.
impl Neighborhood {
    /************************************************
       create
       ----
       Methods invoked by the MOSAIK create function
       initmodel is used to create the struct itself and after that households_as_mosaik_children
       returns JSON representation of the households for mosaik
    ***********************************************/
    fn initmodel(
        eid: String,
        time: TimePeriod,
        // init_reading: f64,
        descriptions: Vec<HouseholdDescription>,
        step_size: u64,
    ) -> Neighborhood {
        //assert_eq!(step_size, 300, "One Simulation step per TradePeriod");

        let households = Self::create_households(descriptions, &time);
        Neighborhood {
            eid,
            households,
            trades: 0,
            // init_reading,
            total: 0,
            time,
            total_disposable_energy: 0,
            grid_power_load: 0,
            step_size,
        }
    }

    fn create_households(
        descriptions: Vec<HouseholdDescription>,
        time: &TimePeriod,
    ) -> HashMap<String, ModelHousehold> {
        let mut households: HashMap<String, ModelHousehold> =
            HashMap::with_capacity(descriptions.len());
        let mut types: HashMap<String, u32> = HashMap::new();

        for household in descriptions.into_iter() {
            let hh_type = &household.household_type;
            let eid_start = if let Some(eid_prefix) = &household.eid_prefix {
                format!("{}_{}", eid_prefix, &(household.household_type))
            } else {
                household.household_type.clone()
            };

            let num_type = *types.get(hh_type).unwrap_or(&0);

            let eid = format!("{}_{}", eid_start, num_type);
            types.insert(hh_type.clone(), num_type + 1);

            households.insert(
                eid.to_ascii_lowercase(),
                ModelHousehold::new_from_description(*time, household),
            );
        }
        households
    }

    /// Returns a MOSAIK compatible JSON representation of the [households](ModelHousehold).
    fn households_as_mosaik_children(&self) -> Vec<CreateResult> {
        let mut child_descriptions: Vec<CreateResult> = Vec::with_capacity(self.households.len());
        for (eid, household) in self.households.iter() {
            let child = CreateResult::new(eid.clone(), household.household_type.clone());
            child_descriptions.push(child);
        }

        child_descriptions
    }

    /************************************************
       get_data
       ----
       Methods invoked by the MOSAIK get_data function
       Most important is the add_output_values function which writes the requested values
       to the given mutable map
    ***********************************************/

    /// For each output requested by MOSAIK, this method adds an entry to the `output_data` map.
    pub(crate) fn add_output_values(
        &self,
        requested_outputs: &OutputRequest,
        output_data: &mut OutputData,
    ) {
        // The step method goes to the next period, so there is only data for the previous.
        let last_period = self.time.previous();

        for (eid, attrs) in requested_outputs.iter() {
            let mut requested_values: HashMap<Attr, Value> = HashMap::with_capacity(attrs.len());

            for attr in attrs {
                let value = if eid.eq(&self.eid) {
                    self.get_neighborhood_attr(attr)
                } else if let Some(household) = self.households.get(eid) {
                    household.get_value(attr, &last_period)
                } else {
                    panic!("Requested Unknown EID {}", eid);
                };
                requested_values.insert(attr.clone(), value);
            }

            output_data.requests.insert(eid.clone(), requested_values);
        }
    }

    /// Returns  values for *Mosaik attrs* of the Mosaik *Neighborhood* object.
    fn get_neighborhood_attr(&self, attr: &str) -> Value {
        match attr {
            "trades" => serde_json::to_value(self.trades).unwrap(),
            "total" => serde_json::to_value(self.total).unwrap(),
            "total_disposable_energy" => {
                serde_json::to_value(self.total_disposable_energy).unwrap()
            }
            "grid_power_load" => serde_json::to_value(self.grid_power_load).unwrap(),
            _ => {
                panic!("Unknown Attribute requested for Neighborhood: {}", attr)
            }
        }
    }

    /************************************************
       Step
       ----
       Methods invoked by the MOSAIK step function
       updating data: reset_prosumption, update_household_input_params
       prepare data for simulation: calculate_household_energy_balances, calculate_grid_power_load, calculate_total_disposable_energy
       simulate traderound: collect_market_bids, trade_step
    ***********************************************/

    ///perform a normal simulation step.
    fn step(&mut self, time: Time, inputs: InputData) {
        self.reset_prosumption();
        self.update_household_input_params(inputs);

        self.calculate_household_energy_balances();

        let total_disposable_energy = self.calculate_total_disposable_energy();
        let grid_power_load = self.calculate_grid_power_load();
        let bids = self.collect_market_bids(total_disposable_energy, grid_power_load);

        self.trade_step(&bids);
        self.time = self.time.following();
    }
    /// Resets power generation / usage data for every household.
    pub(crate) fn reset_prosumption(&mut self) {
        for (_, household) in self.households.iter_mut() {
            household.reset_traderound_variables();
        }
    }
    /// updates the params given by mosaik.
    /// *panics!* if a household can't be found by eid.
    /// households may *panic!* if they don't recognize an attribute.
    fn update_household_input_params(&mut self, inputs: InputData) {
        for (eid, map) in inputs.into_iter() {
            if let Some(household) = self.households.get_mut(&*eid) {
                household.update_inputs(map);
            } else {
                panic!("Could not find household {}!", eid);
            }
        }
    }
    /// Calculates the energy balance for each household in the neighborhood and makes a db entry.
    fn calculate_household_energy_balances(&mut self) {
        for (_, household) in self.households.iter_mut() {
            let energy_balance = household.p_mw_pv - household.p_mw_load;
            let energy_balance_wh = mw_to_wh(energy_balance, self.step_size as f64);
            debug!(
                "Converting {} MW to  {} Wh, stepsize: {}",
                energy_balance, energy_balance_wh, self.step_size as f64
            );
            household.set_energy_balance(EnergyBalance::new_with_period(
                energy_balance_wh as i64,
                self.time,
            ))
        }
    }

    /// Calculates the power deficit/surplus on the grid
    fn calculate_grid_power_load(&mut self) -> i64 {
        self.grid_power_load = self.aggregate_household(
            |_, x: &ModelHousehold| x.get_power_load(&self.time),
            |x, y| x + y,
        );
        self.grid_power_load
    }

    /// Aggregates the total disposable energy of the neighborhood.
    fn calculate_total_disposable_energy(&mut self) -> i64 {
        let disposable_energies: Arc<Mutex<Vec<i64>>> =
            Arc::new(Mutex::new(Vec::with_capacity(self.households.len())));

        use crossbeam::thread;
        // Calculate in parallel with scoped threads.
        // scoped threads avoid the need for static lifetimes.
        thread::scope(|scope| {
            for household in &mut self.households.values_mut() {
                let time = self.time;
                let disposable_energies = Arc::clone(&disposable_energies);
                scope.spawn(move |_| {
                    let disposable_energy = household.get_disposable_energy(&time);
                    let mut energies = disposable_energies.lock().unwrap();
                    energies.push(disposable_energy);
                });
            }
        })
        .expect("Error when calculating disposable energy.");

        let disposable_energy = Arc::try_unwrap(disposable_energies)
            .unwrap()
            .into_inner()
            .unwrap();
        let total_disposable_energy = disposable_energy.iter().sum();
        info!(
            "\n\tTotal Disposable Energy {}\t\n",
            total_disposable_energy
        );
        self.total_disposable_energy = total_disposable_energy;
        total_disposable_energy
    }

    fn aggregate_household<T, F1, F2>(&self, mapping: F1, agg: F2) -> T
    where
        F1: Fn(&String, &ModelHousehold) -> T,
        F2: Fn(T, T) -> T,
    {
        let m = self.households.iter().map(|x| mapping(x.0, x.1));
        let r: T = m.reduce(agg).unwrap();
        r
    }

    /// For each node in the neighborhood, this method runs everything a node does in a trading
    /// round up to (and inclusive) publishing a bid. Collects the bids and returns them.
    fn collect_market_bids(
        &mut self,
        total_disposable_energy: i64,
        grid_power_load: i64,
    ) -> Vec<([u8; 32], enerdag_marketplace::bid::Bid)> {
        let bids: Arc<Mutex<Vec<BidWAddrTuple>>> = Arc::new(Mutex::new(Vec::new()));

        #[cfg(feature = "random_prices")]
        use rand::{thread_rng, Rng};
        #[cfg(feature = "random_prices")]
        let mut rng = thread_rng();

        /// Use crossbeam scoped threads instead of "vanilla" rust ones, because otherwise the compiler
        /// would require a static lifetime of households, which is not necessary for the logic of
        ///the program.
        use crossbeam::thread;
        thread::scope(|scope| {
            for (name, household) in &mut self.households {
                let bids = Arc::clone(&bids);
                let time = self.time;
                scope.spawn(move |_| {
                    let energy_balance =
                        EnergyBalance::new_with_period((household.energy_balance) as i64, time);

                    let published_energy_balance = household.perform_trade_round(
                        energy_balance,
                        grid_power_load,
                        total_disposable_energy,
                    );

                    let mut bid = enerdag_marketplace::bid::Bid {
                        energy_balance: published_energy_balance,
                        ..Default::default()
                    };

                    {
                        bid.price_buy_max = 30;
                        bid.price_sell_min = 12;
                    }
                    let mut bids = bids.lock().unwrap();
                    bids.push((name.hash(), bid));
                });
            }
        })
        .unwrap();

        let mutex = Arc::try_unwrap(bids).expect("Could not move bids out of Arc.");
        let b: Vec<([u8; 32], enerdag_marketplace::bid::Bid)> =
            mutex.into_inner().expect("Could not get bids from mutex");

        b
    }

    /// Perform a market auction based on the published bids.
    fn trade_step(&mut self, bids: &Vec<([u8; 32], enerdag_marketplace::bid::Bid)>) {
        let mut market = Market::new_from_bytes(bids, enerdag_currency::Currency::from_cents(7));
        market.trade();
        let total = market.get_total_leftover_energy();
        self.total = total.0 + total.1;
        debug!("all the trades: {:?}", &self.trades);
        let trades = market.finish();
        self.trades = trades.len();
        for trade in trades {
            let buyer = self.search_household(&trade.buyer).unwrap().clone();
            let seller = self.search_household(&trade.seller).unwrap().clone();
            self.add_directed_trade_to_household(&buyer, &trade);
            self.add_directed_trade_to_household(&seller, &trade);
        }
    }

    /// Adds the Trade amount as a negative value to the buyer and as a positive value to the
    /// seller.
    fn add_directed_trade_to_household(&mut self, household_eid: &String, trade: &Trade) {
        let direction_multiplied = if household_eid.hash().eq(&trade.buyer) {
            -1
        } else {
            1
        };
        let household = self.households.get_mut(household_eid).unwrap();
        household.price_energy_k_wh.push(trade.price_per_kwh);
        household
            .amount_energy_p2p_traded
            .push(trade.amount_energy as i64 * direction_multiplied);
    }

    /// Returns the Key of [self.households] that corresponds to the given AddressByte
    /// TODO: Maybe optimize with a lookup table?
    fn search_household(&mut self, address: &AddressBytes) -> Option<&String> {
        self.households.keys().find(|&key| key.hash().eq(address))
    }
}

/// Used to Dispatch Functions
type DispatchFunc<T> = fn(&ModelHousehold, &enerdag_time::TimePeriod) -> T;
use enerdag_core::test_utilities::config::insert_csv_battery_config;
use enerdag_crypto::signature::AddressBytes;
use enerdag_marketplace::trade::Trade;
use serde::{Deserialize, Serialize};
use std::sync::{Arc, Mutex};

type BatteryCapacity = u64;

type BatterySetup = (BatteryConfigToml, HouseholdBatteries, BatteryCapacity);

#[derive(Debug)]
/// This represents a node/household in the neighborhood.
pub struct ModelHousehold {
    /// One of "Consumer", "Prosumer" or "PV".
    pub household_type: String,
    /// Produced Energy
    pub p_mw_pv: f64,
    /// Energy used in a given time
    pub p_mw_load: f64,
    /// Difference of `p_mw_pv` and `p_mw_load`
    pub energy_balance: f64,
    /// The energy balance published to the neighborhood
    pub published_balance: i64,
    /// If there is a battery, its capacity in WH
    pub battery_capacity: u64,
    /// Which type of battery
    pub battery_type: HouseholdBatteries,
    /// Amount of Energy sold/bought on  P2P market
    pub amount_energy_p2p_traded: Vec<i64>,
    /// Price of the Energy sold/bought per kWh
    pub price_energy_k_wh: Vec<enerdag_currency::Currency>,
    /// DB that holds all the information about this household
    db: Db,
}

impl ModelHousehold {
    /// Creates an ModelHousehold instance from the given [HouseholdDescription] and a starting
    /// time.
    fn new_from_description(time: TimePeriod, description: HouseholdDescription) -> Self {
        Self::new(
            description.household_type,
            description.initial_energy_balance,
            (
                description.battery_config,
                description.battery_type,
                description.battery_capacity,
            ),
            description.initial_charge,
            description.csv_filepath,
            time,
        )
    }
    fn new(
        household_type: String,
        init_reading: f64,
        battery_setup: BatterySetup,
        // battery_config: &BatteryConfigToml,
        // battery_type: HouseholdBatteries,
        // battery_capacity: u64,
        initial_charge: u64,
        csv_filepath: Option<String>,
        time: enerdag_time::TimePeriod,
    ) -> Self {
        let db = enerdag_core::test_utilities::setup_db();

        Self::setup_battery(
            &battery_setup.1,
            &db,
            &battery_setup.0,
            battery_setup.2 as i64,
            initial_charge as i64,
            csv_filepath,
            &time,
        );

        ModelHousehold {
            household_type,
            energy_balance: init_reading,
            db,
            p_mw_load: 0.0,
            p_mw_pv: 0.0,
            battery_capacity: battery_setup.2,
            battery_type: battery_setup.1,
            published_balance: 0,
            amount_energy_p2p_traded: vec![],
            price_energy_k_wh: vec![],
        }
    }
    /// Set variables that are calculated every traderound to zero or empty vectors.
    fn reset_traderound_variables(&mut self) {
        self.p_mw_load = 0.0;
        self.p_mw_pv = 0.0;
        self.price_energy_k_wh = vec![];
        self.amount_energy_p2p_traded = vec![];
        self.published_balance = 0;
    }

    /// Performs all the calculations of the PublishEnergyBalance Smart Contract and returns the
    /// the EnergyBalance a "real" household would publish
    pub fn perform_trade_round(
        &mut self,
        energy_balance: EnergyBalance,
        grid_power_load: i64,
        total_disposable_energy: i64,
    ) -> EnergyBalance {
        use enerdag_core::test_utilities::perform_trading_round;
        let eb = perform_trading_round(
            &self.db,
            &energy_balance.period,
            energy_balance.energy_balance,
            grid_power_load,
            total_disposable_energy,
        )
        .unwrap();
        debug!(
            "{}: ({}, {})Internally/Published {}/{}",
            self.battery_type.to_string(),
            grid_power_load,
            total_disposable_energy,
            energy_balance.energy_balance,
            eb.energy_balance
        );
        self.published_balance = eb.energy_balance;
        eb
    }

    /// Updates the inputs that sent via MOSAIK. *panics!* if an unknown input appears.
    pub(crate) fn update_inputs(&mut self, inputs: HashMap<Attr, Map<FullId, Value>>) {
        for (attribute, map) in inputs.into_iter() {
            if map.len() > 1 {
                warn!(
                    "Household receives attribute from more than one source: {:?}",
                    map
                );
            }
            let agg: f64 = map.values().map(|v| v.as_f64().unwrap_or(0.0)).sum();
            if attribute.eq("p_mw_load") {
                self.p_mw_load = agg;
            } else if attribute.eq("p_mw_pv") {
                self.p_mw_pv = agg;
            } else {
                panic!(
                    "Unknown Attribute: {} for {}",
                    attribute, &self.household_type
                );
            }
        }
    }

    /// Inserts energy balance into db and sets `self.energy_balance` field.
    pub(crate) fn set_energy_balance(&mut self, energy_balance: EnergyBalance) {
        enerdag_core::db::insert_energy_balance(&self.db, &energy_balance)
            .expect("Could not insert Energy Balance.");
        enerdag_core::db::insert_household_energy_balance(&self.db, &energy_balance)
            .expect("Could not insert Household Energy balance");
        self.energy_balance = energy_balance.energy_balance as f64;
    }

    /// Performs Calculations for the disposable energy in this period.
    pub(crate) fn get_disposable_energy(&self, time: &enerdag_time::TimePeriod) -> i64 {
        use enerdag_core::db::config::_get_battery_type;

        _get_battery_type(&self.db)
            .expect("Could not get Battery Type")
            .get_disposable_energy(&self.db, time)
    }

    /// Calculate the load the household draws from / gives to the grid
    pub fn get_power_load(&self, time: &enerdag_time::TimePeriod) -> i64 {
        use enerdag_core::contracts::HousholdBatterySmartContract;
        use enerdag_core::db::config::_get_battery_type;
        let energy_balance = EnergyBalance::new_with_period(self.energy_balance as i64, *time);
        if let Ok(HouseholdBatteries::NoBattery) = _get_battery_type(&self.db) {
            let l = chrono::Duration::seconds(enerdag_time::TIME_PERIOD_LENGTH_SECONDS as i64);
            wh_to_w(energy_balance.energy_balance, l)
        } else {
            HousholdBatterySmartContract::powerload_in_period(&self.db, energy_balance).unwrap()
        }
    }

    /// Sets up the Battery for the given Household.
    pub fn setup_battery(
        battery_type: &HouseholdBatteries,
        db: &Db,
        config: &BatteryConfigToml,
        capacity: i64,
        charge: i64,
        csv_filepath: Option<String>,
        initial_period: &TimePeriod,
    ) {
        match battery_type {
            HouseholdBatteries::SmartBattery => Self::setup_smart_battery(
                db,
                config,
                capacity,
                charge,
                csv_filepath,
                initial_period,
            ),
            HouseholdBatteries::SimpleBattery => {
                Self::setup_simple_battery(db, config, capacity, charge, initial_period)
            }
            HouseholdBatteries::NoBattery => Self::setup_no_battery(db),
        }
    }
    fn setup_simple_battery(
        db: &Db,
        _config: &BatteryConfigToml,
        capacity: i64,
        charge: i64,

        initial_period: &TimePeriod,
    ) {
        use enerdag_core::db::battery::insert_battery_charge;
        use enerdag_core::db::config::set_battery_capacity;
        use enerdag_core::db::config::set_battery_type;
        set_battery_type(db, &HouseholdBatteries::SimpleBattery).unwrap();
        set_battery_capacity(db, &(capacity as u64)).unwrap();
        insert_battery_charge(db, &EnergyBalance::new_with_period(charge, *initial_period))
            .unwrap();
    }
    fn setup_smart_battery(
        db: &Db,
        config: &BatteryConfigToml,
        capacity: i64,
        charge: i64,
        csv_filepath: Option<String>,
        initial_period: &TimePeriod,
    ) {
        use enerdag_core::*;
        use test_utilities::config::insert_uema_battery_config;
        use test_utilities::data::insert_initial_state;
        use test_utilities::test_helper_re::setup_smart_battery;
        setup_smart_battery(db, capacity);
        insert_initial_state(db, initial_period, charge);

        // Small sanity check that regarding the  predictors and if a file was passed.
        match config.disposable_energy_calc {
            DisposableEnergyCalcToml::CSV => {
                assert!(csv_filepath.is_some(), "The CSV Predictor needs a filepath")
            }
            _ if csv_filepath.is_some() => {
                info!("You did not configure the CSV Predictor but passed a CSV File!");
            }
            _ => {}
        }

        match config.disposable_energy_calc {
            DisposableEnergyCalcToml::SARIMA => {
                #[cfg(feature = "sarima")]
                test_utilities::config::insert_sarima_battery_config(db, capacity);
                #[cfg(not(feature = "sarima"))]
                panic!("SARIMA is not activated as a feature but was selected in the config.")
            }
            DisposableEnergyCalcToml::UEMA => insert_uema_battery_config(db, capacity),
            DisposableEnergyCalcToml::TwentyPercent => {}
            DisposableEnergyCalcToml::CSV => {
                let filepath = csv_filepath.expect("Need a filepath to configure CSV Predictor");
                insert_csv_battery_config(db, capacity, filepath);
            }
        }
    }

    fn setup_no_battery(db: &Db) {
        use enerdag_core::db::config::set_battery_type;
        set_battery_type(db, &HouseholdBatteries::NoBattery).expect("Couldn't set battery type");
    }

    /// Apply different methods based on the type of battery.
    pub fn dispatch_methods_battery_type<T>(
        &self,
        time: &enerdag_time::TimePeriod,
        f_smart: DispatchFunc<T>,
        f_simple: DispatchFunc<T>,
        f_no: DispatchFunc<T>,
    ) -> T {
        use enerdag_core::db::config::_get_battery_type;
        let bt = _get_battery_type(&self.db).unwrap();
        match bt {
            HouseholdBatteries::SmartBattery => f_smart(self, time),
            HouseholdBatteries::SimpleBattery => f_simple(self, time),
            HouseholdBatteries::NoBattery => f_no(self, time),
        }
    }

    pub(crate) fn get_battery_charge(&self, time: &TimePeriod) -> EnergyBalance {
        use enerdag_core::db::battery::get_battery_charge;
        if let Ok(balance) = get_battery_charge(&self.db, time) {
            balance
        } else {
            match self.battery_type {
                HouseholdBatteries::NoBattery => (),
                _ => error!("Could not find Battery Charge for period : {:?}", time),
            };

            EnergyBalance::new_with_period(0, *time)
        }
    }

    pub(crate) fn get_value(&self, attr: &Attr, time: &TimePeriod) -> Value {
        match attr as &str {
            "p_mw_load" => serde_json::to_value(self.p_mw_load).unwrap(),
            "published_energy_balance" => serde_json::to_value(self.published_balance).unwrap(),
            "energy_balance" => serde_json::to_value(self.energy_balance).unwrap(),
            "p_mw_pv" => serde_json::to_value(self.p_mw_pv).unwrap(),
            "disposable_energy" => serde_json::to_value(self.get_disposable_energy(time)).unwrap(),
            "battery_charge" => {
                serde_json::to_value(self.get_battery_charge(time).energy_balance).unwrap()
            }
            "trades" => serde_json::to_value(self.amount_energy_p2p_traded.len()).unwrap(),
            "p2p_traded" => {
                serde_json::to_value(self.amount_energy_p2p_traded.iter().sum::<i64>()).unwrap()
            }
            "avg_p2p_price" => {
                let amount_traded: f64 =
                    self.amount_energy_p2p_traded.iter().sum::<i64>().abs() as f64;
                serde_json::to_value(if amount_traded == 0. {
                    0.
                } else {
                    let weighted_sum: i64 = self
                        .amount_energy_p2p_traded
                        .iter()
                        .zip(&self.price_energy_k_wh)
                        .map(|(amount, currency)| amount.abs() * currency.quantity)
                        .sum();

                    weighted_sum as f64 / amount_traded
                })
                .unwrap()
            }
            "published_p_mW_load" => serde_json::to_value(if self.published_balance > 0 {
                0.
            } else {
                wh_to_mw(self.published_balance, chrono::Duration::minutes(5))
            })
            .unwrap(),
            "published_p_mW_pv" => serde_json::to_value(if self.published_balance > 0 {
                wh_to_mw(self.published_balance, chrono::Duration::minutes(5))
            } else {
                0.
            })
            .unwrap(),
            _ => {
                panic!("Unknown Attribute {} for ModelHousehold", attr)
            }
        }
    }
}

fn mw_to_k_wh(power_m_w: MW, time_in_s: f64) -> kWh {
    let p_in_k_w = power_m_w * 1000.;
    // From kW to kWh
    p_in_k_w * (time_in_s / 3600.)
}

fn mw_to_wh(power_mw: MW, time_in_s: f64) -> Wh {
    mw_to_k_wh(power_mw, time_in_s) * 1000.
}
fn wh_to_mw(power: i64, time: chrono::Duration) -> MW {
    wh_to_w(power, time) as f64 / 1000.
}

#[cfg(test)]
mod test {
    use super::*;
    #[test]
    fn test_mw_to_kwh() {
        assert_eq!(mw_to_k_wh(0.1, 900.), 25.0);
    }

    #[test]
    fn test_mw_to_kwh_realistic() {
        assert_eq!(mw_to_k_wh(-0.000359375, 900.), -0.08984375);
    }

    #[test]
    fn test_mw_to_wh() {
        assert_eq!(mw_to_wh(0.1, 900.), 25000.0);
    }

    #[test]
    fn test_mw_to_wh_realistic() {
        assert_eq!(mw_to_wh(-0.000359375, 900.), -89.84375);
    }
}
#[allow(dead_code)]
fn k_wh_to_mw(energy: MW, time_in_s: i64) -> kWh {
    let hours = time_in_s as f64 / (3600.);
    let p_in_k_w = energy / hours;
    let p_in_w = p_in_k_w * 1000.;
    // to MW
    p_in_w / (1000. * 1000.)
}<|MERGE_RESOLUTION|>--- conflicted
+++ resolved
@@ -251,11 +251,7 @@
         time_resolution: f64,
         sim_params: Map<String, Value>,
     ) -> Result<Meta, String> {
-<<<<<<< HEAD
-        default_api::default_init(self, sid, time_resolution, sim_params)
-=======
         default_api::default_init(self, time_resolution, sim_params)
->>>>>>> 9c1a5fba
     }
 
     fn create(
@@ -300,11 +296,7 @@
         time: Time,
         inputs: InputData,
         _max_advance: Time,
-<<<<<<< HEAD
-    ) -> Result<Option<i64>, String> {
-=======
     ) -> Result<Option<Time>, String> {
->>>>>>> 9c1a5fba
         // info!("Inputs; {:?}", inputs);
         self.time = time;
         if let Some(nbhd) = &mut self.neighborhood {
