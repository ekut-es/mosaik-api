--- conflicted
+++ resolved
@@ -55,11 +55,7 @@
         time_resolution: f64,
         sim_params: Map<String, Value>,
     ) -> Result<Meta, std::string::String> {
-<<<<<<< HEAD
         default_api::default_init(self, sid, time_resolution, sim_params)
-=======
-        default_api::default_init(self, time_resolution, sim_params)
->>>>>>> 9c1a5fba
     }
 
     fn create(
@@ -81,11 +77,7 @@
         time: Time,
         inputs: InputData,
         max_advance: Time,
-<<<<<<< HEAD
-    ) -> Result<Option<i64>, String> {
-=======
     ) -> Result<Option<Time>, String> {
->>>>>>> 9c1a5fba
         default_api::default_step(self, time, inputs, max_advance)
     }
 
