//! JSON serialization and deserialization for Mosaik messages. And handling of Mosaik requests.

use log::*;
use serde::ser::{Serialize, SerializeTuple, Serializer};
use serde::{Deserialize, Deserializer};
use serde_json::{json, map::Map, to_vec, Value};
use thiserror::Error;

use crate::MosaikApi;

#[derive(Error, Debug)]
<<<<<<< HEAD
pub enum MosaikError {
=======
/// Collection of Error types to handle and differentiate errors in the Mosaik API.
///
/// # Variants
///
/// - `ParseError`: Error parsing a JSON request.
/// - `Serde`: Error during JSON serialization/deserialization.
/// - `UserError`: Container for user generated errors.
pub(crate) enum MosaikError {
>>>>>>> 9c1a5fba
    #[error("Parsing JSON Request: {0}")]
    ParseError(String),
    #[error("Serde JSON Error: {0}")]
    Serde(#[from] serde_json::Error),
<<<<<<< HEAD
    #[error("Method not found: {0}")]
    MethodNotFound(String),
=======
>>>>>>> 9c1a5fba
    #[error("User generated Error: {0}")]
    UserError(String),
}

#[derive(Debug, PartialEq, Deserialize)]
/// Payload of the Network Message in the low-level Mosaik API.
pub(crate) struct MosaikMessage {
    /// [MsgType] is used to decide how to handle the message.
    msg_type: MsgType,
    /// unique [MessageID] for a message or message pair. Used to match a response to its request.
    id: MessageID,
    /// a JSON Value of arbitrary length.
    content: Value,
}

impl MosaikMessage {
    /// Serialize a [MosaikMessage] to a vector of bytes for the TCP connection.
    pub fn serialize_to_vec(&self) -> Vec<u8> {
        let response: Value = json!([self.msg_type, self.id, self.content]);
        match to_vec(&response) {
            Ok(vec) => {
                let mut header = (vec.len() as u32).to_be_bytes().to_vec();
                header.append(&mut vec.clone());
                header
            }
            Err(e) => {
                error!(
                    "Failed to serialize response to MessageID {}: {}",
                    self.id, e
                );
                // build an error response without e variable to ensure fixed size of MosaikMessage
                let error_message = format!(
                    "Failed to serialize a vector from the response to MessageID {}",
                    self.id // without Err(e) to maintain a small error msg size
                );
                let error_response = json!([MsgType::ReplyFailure, self.id, error_message]);
                to_vec(&error_response)
                    .expect("should not fail, because the error message is a short enough string")
            }
        }
    }
}

#[repr(u8)]
#[derive(Debug, PartialEq, Copy, Clone)]
/// Matching integers used in the Mosaik API marking the three different Mosaik Message types.
enum MsgType {
    Request = 0,
    ReplySuccess = 1,
    ReplyFailure = 2,
}

/// Serialize [MsgType] as an unsigned integer.
impl Serialize for MsgType {
    fn serialize<S>(&self, serializer: S) -> Result<S::Ok, S::Error>
    where
        S: Serializer,
    {
        serializer.serialize_u8(*self as u8)
    }
}

/// Deserialize [MsgType] from an unsigned integer to the 3 valid variants.
impl<'de> Deserialize<'de> for MsgType {
    fn deserialize<D>(deserializer: D) -> Result<Self, D::Error>
    where
        D: Deserializer<'de>,
    {
        let value = u8::deserialize(deserializer)?;
        match value {
            0 => Ok(MsgType::Request),
            1 => Ok(MsgType::ReplySuccess),
            2 => Ok(MsgType::ReplyFailure),
            _ => Err(serde::de::Error::invalid_value(
                serde::de::Unexpected::Unsigned(value as u64),
                &"expected a valid MsgType variant number. These are: 0, 1, 2",
            )),
        }
    }
}
type MessageID = u64;

#[derive(Debug, Deserialize, PartialEq)]
/// [MsgType::Request] type Message of the low-level Mosaik API.
/// Defines a MosaikMessage in a more granular way.
/// Dividing the [MosaikMessage::content] into method, args and kwargs.
///
/// See [parse_json_request] for the conversion from MosaikMessage to Request.
/// See [handle_request] for the Response creation to a Request.
pub(crate) struct Request {
    #[serde(skip)]
    msg_id: MessageID,
    method: String,
    args: Vec<Value>,
    kwargs: Map<String, Value>,
}

/// Serializing the request to the array needed for the MosaikMessage content.
impl Serialize for Request {
    fn serialize<S>(&self, serializer: S) -> Result<S::Ok, S::Error>
    where
        S: Serializer,
    {
        let mut tup = serializer.serialize_tuple(3)?;
        tup.serialize_element(&self.method)?;
        tup.serialize_element(&self.args)?;
        tup.serialize_element(&self.kwargs)?;
        tup.end()
    }
}

#[derive(Debug, PartialEq)]
/// This is for inner handling of a Response in the TCP Connection.
///
/// See [MsgType] for the two different Response types.
pub(crate) enum Response {
    /// signals the TCP Connection to reply with the [MosaikMessage]
    /// with the msg_type either a [MsgType::ReplySuccess] or [MsgType::ReplyFailure].
    Reply(MosaikMessage),
    /// signal to stop the Simulation and TCP Connection
    Stop,
}

/// Parse a JSON string to a MosaikMessage and check if it is a [Request].
pub(crate) fn parse_json_request(data: &str) -> Result<Request, MosaikError> {
    // Parse the string of data into serde_json::Value.
    let payload: MosaikMessage = match serde_json::from_str(data) {
        Ok(payload) => payload,
        Err(e) => {
            return Err(MosaikError::ParseError(format!(
                "Payload is not a valid Mosaik Message: {}",
                e
            )));
        }
    };

    if payload.msg_type != MsgType::Request {
        return Err(MosaikError::ParseError(format!(
            "The Mosaik Message is not a request: {:?}",
            payload
        )));
    }

    let mut request: Request = match serde_json::from_value(payload.content) {
        Ok(request) => request,
        Err(e) => {
            return Err(MosaikError::ParseError(format!(
                "The Mosaik Message has no valid Request content: {}",
                e
            )));
        }
    };
    request.msg_id = payload.id;
    Ok(request)
}

/// Handle a [Request] and return a [Response].
/// See [MsgType] for the two different Response types.
/// Uses several helper functions to handle the different Mosaik API calls.
pub(crate) fn handle_request<T: MosaikApi>(simulator: &mut T, request: &Request) -> Response {
    let handle_result = match request.method.as_ref() {
        "init" => handle_init(simulator, request),
        "create" => handle_create(simulator, request),
        "step" => handle_step(simulator, request),
        "get_data" => handle_get_data(simulator, request),
        "setup_done" => handle_setup_done(simulator),
        "stop" => {
            debug!("Received stop request");
            simulator.stop();
            return Response::Stop;
        }
        method => simulator
            .extra_method(method, &request.args, &request.kwargs)
            .map_err(MosaikError::UserError),
    };

    match handle_result {
        Ok(content) => Response::Reply(MosaikMessage {
            msg_type: MsgType::ReplySuccess,
            id: request.msg_id,
            content,
        }),
        Err(mosaik_error) => Response::Reply(MosaikMessage {
            msg_type: MsgType::ReplyFailure,
            id: request.msg_id,
            content: json!(mosaik_error.to_string()),
        }),
    }
}

/// Helper function to handle the `init` API call. See [MosaikApi::init].
///
/// # Example
/// ["init", [sim_id], {time_resolution=time_resolution, **sim_params}] -> meta
fn handle_init<T: MosaikApi>(simulator: &mut T, request: &Request) -> Result<Value, MosaikError> {
    let sid = serde_json::from_value(request.args[0].clone())
        .map_err(|err| MosaikError::ParseError(format!("Failed to parse SimId: {}", err)))?;
    let time_resolution = request
        .kwargs
        .get("time_resolution")
        .and_then(|value| value.as_f64())
<<<<<<< HEAD
        .unwrap_or(1.0f64); // FIXME do we want this. Or rather return an error?
=======
        .unwrap_or(1.0f64);
>>>>>>> 9c1a5fba
    let sim_params = request.kwargs.clone();

    match simulator.init(sid, time_resolution, sim_params) {
        Ok(meta) => Ok(serde_json::to_value(meta)?),
        Err(e) => Err(MosaikError::UserError(e)),
    }
}

/// Helper function to handle the `create` API call. See [MosaikApi::create].
///
/// # Example
/// ["create", [num, model], {**model_params}] -> entity_list
fn handle_create<T: MosaikApi>(simulator: &mut T, request: &Request) -> Result<Value, MosaikError> {
    let num = serde_json::from_value(request.args[0].clone()).map_err(|e| {
        MosaikError::ParseError(format!("Failed to parse number of instances: {}", e))
    })?;
    let model_name = serde_json::from_value(request.args[1].clone())
        .map_err(|e| MosaikError::ParseError(format!("Failed to parse model name: {}", e)))?;
    let kwargs = request.kwargs.clone();

    match simulator.create(num, model_name, kwargs) {
        Ok(create_result) => Ok(serde_json::to_value(create_result)?),
        Err(e) => Err(MosaikError::UserError(e)),
    }
}

/// Helper function to handle the `step` API call. See [MosaikApi::step].
///
/// # Example
/// ["step", [time, inputs, max_advance], {}] -> Optional[time_next_step]
fn handle_step<T: MosaikApi>(simulator: &mut T, request: &Request) -> Result<Value, MosaikError> {
    let time = serde_json::from_value(request.args[0].clone())
        .map_err(|e| MosaikError::ParseError(format!("Failed to parse time: {}", e)))?;
    let inputs = serde_json::from_value(request.args[1].clone())
        .map_err(|e| MosaikError::ParseError(format!("Failed to parse inputs: {}", e)))?;
    let max_advance = serde_json::from_value(request.args[2].clone())
        .map_err(|e| MosaikError::ParseError(format!("Failed to parse max_advance: {}", e)))?;

    match simulator.step(time, inputs, max_advance) {
        Ok(value) => Ok(serde_json::to_value(value)?),
        Err(e) => Err(MosaikError::UserError(e)),
    }
}

/// Helper function to handle the `get_data` API call. See [MosaikApi::get_data].
///
/// # Example
/// ["get_data", [outputs], {}] -> data
fn handle_get_data<T: MosaikApi>(
    simulator: &mut T,
    request: &Request,
) -> Result<Value, MosaikError> {
    let outputs = serde_json::from_value(request.args[0].clone())
        .map_err(|e| MosaikError::ParseError(format!("Failed to parse output request: {}", e)))?;

    match simulator.get_data(outputs) {
        Ok(output_data) => Ok(serde_json::to_value(output_data)?),
        Err(e) => Err(MosaikError::UserError(e)),
    }
}

<<<<<<< HEAD
=======
/// Helper function to handle the `setup_done` API call. See [MosaikApi::setup_done].
///
/// # Example
/// ["setup_done", [], {}] -> null
>>>>>>> 9c1a5fba
fn handle_setup_done<T: MosaikApi>(simulator: &mut T) -> Result<Value, MosaikError> {
    match simulator.setup_done() {
        Ok(_) => Ok(json!(null)),
        Err(e) => Err(MosaikError::UserError(e)),
    }
}

#[cfg(test)]
mod tests {
    use super::*;
    use crate::types::{InputData, Meta, SimulatorType};
    use crate::{CreateResult, MockMosaikApi, OutputData, OutputRequest};

    use mockall::predicate::*;
    use serde_json::json;
    use std::collections::HashMap;

    // --------------------------------------------------------------------------
    // Tests for MosaikMessage
    // --------------------------------------------------------------------------

    #[test]
    fn test_serialize_mosaik_message() {
        let expect = r#"[0,123,["my_func",["hello","world"],{"times":23}]]"#
            .as_bytes()
            .to_vec();
        let request = Request {
            msg_id: 123,
            method: "my_func".to_string(),
            args: vec![json!("hello"), json!("world")],
            kwargs: {
                let mut map = Map::new();
                map.insert("times".to_string(), json!(23))
                    .unwrap_or_default();
                map
            },
        };
        let actual = MosaikMessage {
            msg_type: MsgType::Request,
            id: request.msg_id,
            content: json!(request),
        }
        .serialize_to_vec();
        assert_eq!(&actual[4..], expect);
    }

    #[test]
    fn test_serialize_response_success_to_vec() {
        let expect = r#"[1,1,"the return value"]"#.as_bytes().to_vec();
        let actual = MosaikMessage {
            msg_type: MsgType::ReplySuccess,
            id: 1,
            content: json!("the return value"),
        }
        .serialize_to_vec();

        // NOTE mosaik tutorial is wrong and has 2 bytes too many (should be 24B)
        assert_eq!(actual[0..4], vec![0x00, 0x00, 0x00, 0x18]);
        assert_eq!(actual.len(), 4 + 0x18);
        assert_eq!(&actual[4..], expect);
    }

    #[test]
    fn test_serialize_response_failure_to_vec() {
        let expect = r#"[2,1,"Error in your code line 23: ..."]"#.as_bytes().to_vec();
        let actual = MosaikMessage {
            msg_type: MsgType::ReplyFailure,
            id: 1,
            content: json!("Error in your code line 23: ..."),
        }
        .serialize_to_vec();

        // NOTE mosaik Tutorial has 2 bytes too many (should be 39B)
        assert_eq!(actual[..4], vec![0x00, 0x00, 0x00, 0x27]);
        assert_eq!(actual.len(), 4 + 0x27);
        assert_eq!(actual[4..], expect);
    }

    #[test]
    fn test_serialize_response_error_to_vec() {
        let expect = r#"[2,123,"User generated Error: some error"]"#.as_bytes().to_vec();
        let error = MosaikError::UserError("some error".to_string());
        let actual = MosaikMessage {
            msg_type: MsgType::ReplyFailure,
            id: 123,
            content: json!(error.to_string()),
        }
        .serialize_to_vec();
        assert_eq!(actual.len(), 4 + expect.len());
        assert_eq!(actual[4..], expect);
    }

    // --------------------------------------------------------------------------
    // Tests for MsgType
    // --------------------------------------------------------------------------

    #[test]
    fn test_msg_type_deserialization() {
        let actual: MsgType = serde_json::from_str("0").unwrap();
        assert_eq!(actual, MsgType::Request);

        let actual: MsgType = serde_json::from_str("1").unwrap();
        assert_eq!(actual, MsgType::ReplySuccess);

        let actual: MsgType = serde_json::from_str("2").unwrap();
        assert_eq!(actual, MsgType::ReplyFailure);
    }

    #[test]
    fn test_msg_type_deserialization_error() {
        let actual: Result<MsgType, serde_json::Error> = serde_json::from_str("3");
        assert!(actual.is_err());
        assert!(actual.unwrap_err().is_data());
    }

    #[test]
    fn test_msg_type_serialization() {
        let actual = json!(&MsgType::Request);
        assert_eq!(actual, json!(0));
        let actual = json!(&MsgType::ReplySuccess);
        assert_eq!(actual, json!(1));
        let actual = json!(&MsgType::ReplyFailure);
        assert_eq!(actual, json!(2));
    }

    // -------------------------------------------------------------------------
    // Tests for `parse_json_request`
    // -------------------------------------------------------------------------

    #[test]
    fn test_parse_valid_request() -> Result<(), MosaikError> {
        let valid_request = r#"[0, 1, ["my_func", ["hello", "world"], {"times": 23}]]"#;
        let expected = Request {
            msg_id: 1,
            method: "my_func".to_string(),
            args: vec![json!("hello"), json!("world")],
            kwargs: {
                let mut map = Map::new();
                map.insert("times".to_string(), json!(23))
                    .unwrap_or_default();
                map
            },
        };
        let result = parse_json_request(valid_request);
        assert!(result.is_ok());
        assert_eq!(result?, expected);

        Ok(())
    }

    #[test]
    fn test_parse_invalid_mosaik_message() {
        let data = r#"invalid request format"#;
        let result = parse_json_request(data);
        assert!(result.is_err());
        let expect = MosaikError::ParseError("Payload is not a valid Mosaik Message:".to_string());
        let actual = result.unwrap_err();
        assert!(
            actual.to_string().starts_with(&expect.to_string()),
            "{} does not start with {}",
            actual,
            expect
        );
    }

    #[test]
    fn test_parse_success_reply() {
        let data = r#"[1, 1, "return value"]"#;
        let result = parse_json_request(data);
        assert!(result.is_err());
        let expect = MosaikError::ParseError("The Mosaik Message is not a request:".to_string());
        let actual = result.unwrap_err();
        assert!(
            actual.to_string().starts_with(&expect.to_string()),
            "{} does not start with {}",
            actual,
            expect
        );
    }

    #[test]
    fn test_parse_failure_reply() {
        let data = r#"[2, 1, "Error in your code line 23: ..."]"#;
        let result = parse_json_request(data);
        assert!(result.is_err());
        let expect = MosaikError::ParseError("The Mosaik Message is not a request:".to_string());
        let actual = result.unwrap_err();
        assert!(
            actual.to_string().starts_with(&expect.to_string()),
            "{} does not start with {}",
            actual,
            expect
        );
    }

    #[test]
    fn test_parse_invalid_message_type() {
        let data = r#"["0", 1, ["my_func", ["hello", "world"], {"times": 23}]]"#;
        let result = parse_json_request(data);
        assert!(result.is_err());
        let expect = MosaikError::ParseError("Payload is not a valid Mosaik Message:".to_string());
        let actual = result.unwrap_err();
        assert!(
            actual.to_string().starts_with(&expect.to_string()),
            "{} does not start with {}",
            actual,
            expect
        );
    }

    #[test]
    fn test_parse_invalid_request_format() {
        let data = r#"[0, 1, ["my_func", {"hello": "world"}, {"times": 23}]]"#;
        let result = parse_json_request(data);
        assert!(result.is_err());
        let expect =
            MosaikError::ParseError("The Mosaik Message has no valid Request content:".to_string());
        let actual = result.unwrap_err();
        assert!(
            actual.to_string().starts_with(&expect.to_string()),
            "{} does not start with {}",
            actual,
            expect
        );
    }

    #[test]
    fn test_parse_step_request() -> Result<(), MosaikError> {
        let valid_step_request = r#"
        [0, 1, ["step",
                [1,
                 {"eid_1": {"attr_1": {"src_full_id_1": 2, "src_full_id_2": 4},
                            "attr_2": {"src_full_id_1": 3, "src_full_id_2": 5}
                            }
                },
                200
                ], {}
              ]
        ]"#;

        let expected = Request {
            msg_id: 1,
            method: "step".to_string(),
            args: vec![
                json!(1),
                json!({"eid_1": {"attr_1": {"src_full_id_1": 2, "src_full_id_2": 4}, "attr_2": {"src_full_id_1": 3, "src_full_id_2": 5}}}),
                json!(200),
            ],
            kwargs: Map::new(),
        };
        let result = parse_json_request(valid_step_request);
        assert!(result.is_ok());

        let request = result.unwrap();
        let input: InputData = serde_json::from_value(request.args[1].clone())?;

        assert_eq!(
            input
                .get("eid_1")
                .unwrap()
                .get("attr_2")
                .unwrap()
                .get("src_full_id_1")
                .unwrap(),
            3
        );
        assert_eq!(request, expected);
        Ok(())
    }

    #[test]
    fn test_parse_get_data_request() -> Result<(), MosaikError> {
        let valid_request = r#"[0, 1, ["get_data", [{"eid_1": ["attr_1", "attr_2"]}], {}]]"#;
        let mut outputs = Map::new();
        outputs.insert("eid_1".to_string(), json!(vec!["attr_1", "attr_2"]));
        let expected = Request {
            msg_id: 1,
            method: "get_data".to_string(),
            args: vec![json!(outputs)],
            kwargs: Map::new(),
        };
        assert_eq!(parse_json_request(valid_request)?, expected);
        Ok(())
    }

    // ------------------------------------------------------------------------
    // Tests for `Response serialize`
    // ------------------------------------------------------------------------

    #[test]
    fn test_serialize_request() {
        let expect = r#"["my_func",["hello","world"],{"times":23}]"#;
        let request = Request {
            msg_id: 123,
            method: "my_func".to_string(),
            args: vec![json!("hello"), json!("world")],
            kwargs: {
                let mut map = Map::new();
                map.insert("times".to_string(), json!(23))
                    .unwrap_or_default();
                map
            },
        };
        let ser_request = json!(request);
        assert_eq!(ser_request.to_string(), expect);
    }

    // ------------------------------------------------------------------------
    // Tests for `handle_request`
    // ------------------------------------------------------------------------

    //     Request:

    // ["init", ["PowerGridSim-0"], {"step_size": 60}]

    // Reply:

    // {
    //    "api_version": "2.2",
    //    "models": {
    //         "Grid": {
    //             "public": true,
    //             "params": ["topology_file"],
    //             "attrs": []
    //         },
    //         "Node": {
    //             "public": false,
    //             "params": [],
    //             "attrs": ["P", "Q"]
    //         },
    //         "Branch": {
    //             "public": false,
    //             "params": [],
    //             "attrs": ["I", "I_max"]
    //         }
    //     }
    // }

    #[test]
    fn test_handle_request_init_success() -> Result<(), MosaikError> {
        let mut simulator = MockMosaikApi::new();
        let request = Request {
            msg_id: 789,
            method: "init".to_string(),
            args: vec![json!("simID-1")],
            kwargs: Map::new(), // no other params
        };

        simulator
            .expect_init()
            .once()
            .with(eq("simID-1".to_string()), eq(1.0), eq(Map::new()))
            .returning(|_, _, _| Ok(Meta::new(SimulatorType::default(), HashMap::new(), None)));

        let payload = json!(Meta::new(SimulatorType::default(), HashMap::new(), None));
        let actual_response = handle_request(&mut simulator, &request);
        assert_eq!(
            actual_response,
            Response::Reply(MosaikMessage {
                msg_type: MsgType::ReplySuccess,
                id: request.msg_id,
                content: payload
            })
        );

        Ok(())
    }

    #[test]
    fn test_handle_request_init_failure() {
        let mut kwargs = Map::new();
        kwargs.insert("time_resolution".to_string(), json!(0.1));
        kwargs.insert("step_size".to_string(), json!(60));
        let request = Request {
            msg_id: 123,
            method: "init".to_string(),
            args: vec![json!(0)], // invalid SimId
            kwargs: kwargs.clone(),
        };

        let mut mock_simulator = MockMosaikApi::new();
        mock_simulator.expect_init().never();

        let actual = handle_request(&mut mock_simulator, &request);
        let expected = Response::Reply(MosaikMessage {
            msg_type: MsgType::ReplyFailure,
            id: request.msg_id,
            content: json!(MosaikError::ParseError(
                "Failed to parse SimId: invalid type: integer `0`, expected a string".to_string()
            )
            .to_string()),
        });
        assert_eq!(actual, expected);
    }

    #[test]
    fn test_handle_request_init_user_error() {
        let mut simulator = MockMosaikApi::new();
        let request = Request {
            msg_id: 789,
            method: "init".to_string(),
            args: vec![json!("arg1"), json!("arg2")],
            kwargs: Map::new(),
        };

        simulator
            .expect_init()
            .with(eq("arg1".to_string()), eq(1.0), eq(Map::new()))
            .returning(|_, _, _| Err("some custom error".to_string()));

        let expected_response = Response::Reply(MosaikMessage {
            msg_type: MsgType::ReplyFailure,
            id: 789,
            content: json!(MosaikError::UserError("some custom error".to_string()).to_string()),
        });
        let actual_response = handle_request(&mut simulator, &request);

        assert_eq!(actual_response, expected_response);
    }

    // ------------------------------------------------------------------------

    // Request:

    // ["create", [1, "Grid"], {"topology_file": "data/grid.json"}]

    // Reply:

    // [
    //     {
    //         "eid": "Grid_1",
    //         "type": "Grid",
    //         "rel": [],
    //         "children": [
    //             {
    //                 "eid": "node_0",
    //                 "type": "Node",
    //             },
    //             {
    //                 "eid": "node_1",
    //                 "type": "Node",
    //             },
    //             {
    //                 "eid": "branch_0",
    //                 "type": "Branch",
    //                 "rel": ["node_0", "node_1"]
    //             }
    //         ]
    //     }
    // ]

    #[test]
    fn test_handle_request_create() {
        let request = Request {
            msg_id: 1,
            method: "create".to_string(),
            args: vec![json!(1), json!("Grid")],
            kwargs: {
                let mut map = Map::new();
                map.insert("topology_file".to_string(), "data/grid.json".into());
                map
            },
        };

        let mut cr = CreateResult::new("Grid_1".to_string(), "Grid".to_string());
        cr.children = Some(vec![
            CreateResult::new("node_0".to_string(), "Node".to_string()),
            CreateResult::new("node_1".to_string(), "Node".to_string()),
            CreateResult {
                eid: "branch_0".to_string(),
                model_type: "Branch".to_string(),
                rel: Some(vec!["node_0".to_string(), "node_1".to_string()]),
                children: None,
                extra_info: None,
            },
        ]);
        let expect = MosaikMessage {
            msg_type: MsgType::ReplySuccess,
            id: request.msg_id,
            content: serde_json::to_value(vec![cr.clone()]).unwrap(),
        };
        let mut mock_simulator = MockMosaikApi::new();
        mock_simulator
            .expect_create()
            .once()
            .with(eq(1), eq("Grid".to_string()), eq(request.kwargs.clone()))
            .returning(move |_, _, _| Ok(vec![cr.clone()]));

        let result = handle_request(&mut mock_simulator, &request);
        assert_eq!(result, Response::Reply(expect));
    }

    // ------------------------------------------------------------------------

    // Request:

    // ["setup_done", [], {}]

    // Reply:

    // null

    #[test]
    fn test_handle_request_setup_done() {
        let request = Request {
            msg_id: 1,
            method: "setup_done".to_string(),
            args: vec![],
            kwargs: Map::new(),
        };

        let expect = MosaikMessage {
            msg_type: MsgType::ReplySuccess,
            id: request.msg_id,
            content: serde_json::Value::Null,
        };
        let mut mock_simulator = MockMosaikApi::new();
        mock_simulator
            .expect_setup_done()
            .once()
            .with()
            .returning(move || Ok(()));

        let result = handle_request(&mut mock_simulator, &request);
        assert_eq!(result, Response::Reply(expect));
    }

    // ------------------------------------------------------------------------

    // NOTE this mosaik example from the official documentation is wrong formatting
    // -- example definition in the paragraph above is correct
    // test was fixed using InputData (see types.rs) format instead of Array

    // Request:

    // [
    //     "step",
    //     [
    //         60,
    //         {
    //               "node_1": {"P": [20, 3.14], "Q": [3, -2.5]},
    //               "node_2": {"P": [42], "Q": [-23.2]},
    //         },
    //         3600
    //     ],
    //     {}
    // ]

    // Reply:

    // 120

    #[test]
    fn test_handle_request_step() {
        let request = Request {
            msg_id: 1,
            method: "step".to_string(),
            args: vec![
                json!(60),
                json!({"node_1": {"P": {"full_id1":20, "full_id2":3.1}, "Q": {"full_id1":3,"full_id2": -2.5}},
                       "node_2": {"P": {"full_id1":42}, "Q": {"full_id1":-23.2}}}),
                json!(3600),
            ],
            kwargs: Map::new(),
        };

        let expect = MosaikMessage {
            msg_type: MsgType::ReplySuccess,
            id: request.msg_id,
            content: json!(120),
        };
        let mut mock_simulator = MockMosaikApi::new();
        mock_simulator
            .expect_step()
            .once()
            .with(
                eq(60),
                eq(serde_json::from_value::<InputData>(request.args[1].clone()).unwrap()),
                eq(3600),
            )
            .returning(move |_, _, _| Ok(Some(120)));

        let result = handle_request(&mut mock_simulator, &request);
        assert_eq!(result, Response::Reply(expect));
    }

    // ------------------------------------------------------------------------

    // Request:

    // ["get_data", [{"branch_0": ["I"]}], {}]

    // Reply:

    // {
    //     "branch_0": {
    //         "I": 42.5
    //     }
    // }

    #[test]
    fn test_handle_request_get_data() {
        let request = Request {
            msg_id: 1,
            method: "get_data".to_string(),
            args: vec![json!({"branch_0": ["I"]})],
            kwargs: Map::new(),
        };

        let expect = MosaikMessage {
            msg_type: MsgType::ReplySuccess,
            id: request.msg_id,
            content: json!({"branch_0": {"I": 42.5}, "time": 123}),
        };
        let mut mock_simulator = MockMosaikApi::new();
        mock_simulator
            .expect_get_data()
            .once()
            .with(eq(serde_json::from_value::<OutputRequest>(
                request.args[0].clone(),
            )
            .unwrap()))
            .returning(move |_| {
                Ok(serde_json::from_value::<OutputData>(
                    json!({"branch_0": {"I": 42.5}, "time": 123}),
                )
                .unwrap())
            });

        let result = handle_request(&mut mock_simulator, &request);
        assert_eq!(result, Response::Reply(expect));
    }

    // ------------------------------------------------------------------------

    // Request:

    // ["stop", [], {}]

    // Reply:

    //     no reply required

    // expecting Stop signal for tcp

    #[test]
    fn test_handle_request_stop() {
        let request = Request {
            msg_id: 1,
            method: "stop".to_string(),
            args: vec![],
            kwargs: Map::new(),
        };

        let mut mock_simulator = MockMosaikApi::new();
        mock_simulator
            .expect_stop()
            .once()
            .with()
            .returning(move || ());

        let result = handle_request(&mut mock_simulator, &request);
        assert_eq!(result, Response::Stop);
    }

    // ------------------------------------------------------------------------

    // Asynchronous requests
    //     Request:

    // ["get_progress", [], {}]

    // Reply:

    // 23.42

    //     Request:

    // ["get_related_entities", [["grid_sim_0.node_0", "grid_sim_0.node_1"]] {}]

    // Reply:

    // {
    //     "grid_sim_0.node_0": {
    //         "grid_sim_0.branch_0": {"type": "Branch"},
    //         "pv_sim_0.pv_0": {"type": "PV"}
    //     },
    //     "grid_sim_0.node_1": {
    //         "grid_sim_0.branch_0": {"type": "Branch"}
    //     }
    // }

    // DEPRECATED!
    // Request:

    // ["get_data", [{"grid_sim_0.branch_0": ["I"]}], {}]

    // Reply:

    // {
    //     "grid_sim_0.branch_0": {
    //         "I": 42.5
    //     }
    // }

    // DEPRECATED!
    // Request:

    // [
    //     "set_data",
    //     [{
    //         "mas_0.agent_0": {"pvsim_0.pv_0": {"P_target": 20,
    //                                            "Q_target": 3.14}},
    //         "mas_0.agent_1": {"pvsim_0.pv_1": {"P_target": 21,
    //                                            "Q_target": 2.718}}
    //     }],
    //     {}
    // ]

    // Reply:

    // null
}<|MERGE_RESOLUTION|>--- conflicted
+++ resolved
@@ -9,9 +9,6 @@
 use crate::MosaikApi;
 
 #[derive(Error, Debug)]
-<<<<<<< HEAD
-pub enum MosaikError {
-=======
 /// Collection of Error types to handle and differentiate errors in the Mosaik API.
 ///
 /// # Variants
@@ -20,16 +17,10 @@
 /// - `Serde`: Error during JSON serialization/deserialization.
 /// - `UserError`: Container for user generated errors.
 pub(crate) enum MosaikError {
->>>>>>> 9c1a5fba
     #[error("Parsing JSON Request: {0}")]
     ParseError(String),
     #[error("Serde JSON Error: {0}")]
     Serde(#[from] serde_json::Error),
-<<<<<<< HEAD
-    #[error("Method not found: {0}")]
-    MethodNotFound(String),
-=======
->>>>>>> 9c1a5fba
     #[error("User generated Error: {0}")]
     UserError(String),
 }
@@ -231,11 +222,7 @@
         .kwargs
         .get("time_resolution")
         .and_then(|value| value.as_f64())
-<<<<<<< HEAD
-        .unwrap_or(1.0f64); // FIXME do we want this. Or rather return an error?
-=======
         .unwrap_or(1.0f64);
->>>>>>> 9c1a5fba
     let sim_params = request.kwargs.clone();
 
     match simulator.init(sid, time_resolution, sim_params) {
@@ -297,13 +284,10 @@
     }
 }
 
-<<<<<<< HEAD
-=======
 /// Helper function to handle the `setup_done` API call. See [MosaikApi::setup_done].
 ///
 /// # Example
 /// ["setup_done", [], {}] -> null
->>>>>>> 9c1a5fba
 fn handle_setup_done<T: MosaikApi>(simulator: &mut T) -> Result<Value, MosaikError> {
     match simulator.setup_done() {
         Ok(_) => Ok(json!(null)),
