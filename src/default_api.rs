//! This module contains some default implementations for the mosaik API functions.

use crate::types::*;

<<<<<<< HEAD
=======
use core::panic;
>>>>>>> 9c1a5fba
use log::{debug, error, info, trace};
use serde_json::{Map, Value};
use std::collections::HashMap;

/// Some helper functions for the default API.
pub trait ApiHelpers {
    /// Retrieves the metadata associated with the current instance.
    ///
    /// # Used in:
    /// - [default_init]
    fn meta(&self) -> Meta;

    /// Set the `eid_prefix` on the simulator, which we got from the interface.
    ///
    /// # Used in:
    /// - [default_init]
    fn set_eid_prefix(&mut self, eid_prefix: &str);

    /// Set the step_size on the simulator, which we got from the interface.
    ///
    /// # Used in:
    /// - [default_init]
<<<<<<< HEAD
    fn set_step_size(&mut self, step_size: i64);
=======
    fn set_step_size(&mut self, step_size: u64);
>>>>>>> 9c1a5fba

    ///Get the eid_prefix.
    ///
    /// # Used in:
    /// - [default_create]
    fn get_eid_prefix(&self) -> &str;

    /// Get the step_size in the api call step().
    ///
    /// # Used in:
    /// - [default_step]
<<<<<<< HEAD
    fn get_step_size(&self) -> i64;
=======
    fn get_step_size(&self) -> u64;
>>>>>>> 9c1a5fba

    /// Get the list containing the created entities.
    ///
    /// # Used in:
    /// - [default_create]
    /// - [default_get_data]
    /// - [default_step]
    fn get_mut_entities(&mut self) -> &mut Map<EntityId, Value>;

    /// Create a model instance (= entity) with an initial value. Returns the
<<<<<<< HEAD
    /// [types](CreateResultChild) representation of the children, if the entity has children.
    ///
    /// # Used in:
    /// - [default_create]
    fn add_model(&mut self, model_params: Map<Attr, Value>) -> Option<Vec<CreateResultChild>>;
=======
    /// [types](CreateResult) representation of the children, if the entity has children.
    ///
    /// # Used in:
    /// - [default_create]
    fn add_model(&mut self, model_params: Map<Attr, Value>) -> Option<Vec<CreateResult>>;
>>>>>>> 9c1a5fba

    /// Get the value from an entity.
    ///
    /// # Used in:
    /// - [default_get_data]
    fn get_model_value(&self, model_idx: u64, attr: &str) -> Result<Value, String>;

    /// Call the step function to perform a simulation step and include the deltas from mosaik, if there are any.
    ///
    /// # Used in:
    /// - [default_step]
    fn sim_step(&mut self, deltas: Vec<(String, u64, Map<String, Value>)>);

    /// Get the time resolution of the Simulator.
    ///
    /// # Used in:
    ///
    fn get_time_resolution(&self) -> f64;

    /// Set the time resolution of the Simulator.
    ///
    /// # Used in:
    /// - [default_init]
    fn set_time_resolution(&mut self, time_resolution: f64);

    /// Set the time of the Simulator.
    /// # Used in:
    /// - [default_step]
    fn set_time(&mut self, time: Time);

    /// Get the time of the Simulator.
    ///
    /// # Used in:
    /// - [default_get_data]
    fn get_time(&self) -> Time;
}

/// The default implementation for the init function.
/// This function sets the time resolution and sets eid prefix and step size if they are given in the `sim_params`.
pub fn default_init<T: ApiHelpers>(
    simulator: &mut T,
    time_resolution: f64,
    sim_params: Map<String, Value>,
) -> Result<Meta, String> {
    if time_resolution <= 0.0 {
        debug!("Non positive time resolution was given!");
    }
    simulator.set_time_resolution(time_resolution.abs());

    for (key, value) in sim_params.into_iter() {
        match (key.as_str(), value) {
            ("eid_prefix", Value::String(eid_prefix)) => {
                simulator.set_eid_prefix(eid_prefix.as_str());
            }
            ("step_size", Value::Number(step_size)) => {
                if let Some(step_size) = step_size.as_u64() {
                    simulator.set_step_size(step_size);
                } else {
                    let e = format!("Step size is not a valid number: {:?}", step_size);
                    error!("{}", e);
                    return Err(e);
                }
            }
            _ => {
                info!("Init: Unknown parameter: {}", key);
            }
        }
    }

    Ok(simulator.meta())
}

/// The default implementation for the create function.
/// Adds the entities to the simulator and returns the [types](CreateResult) representation of the created entities.
pub fn default_create<T: ApiHelpers>(
    simulator: &mut T,
    num: usize,
    model_name: ModelName,
    model_params: Map<Attr, Value>,
) -> Result<Vec<CreateResult>, String> {
    let next_eid = simulator.get_mut_entities().len();
    let mut out_vector = Vec::new();
    for i in next_eid..(next_eid + num) {
        let model_instance = Value::from(i); // TODO check if this is correct
        let eid = format!("{}{}", simulator.get_eid_prefix(), i);
        simulator
            .get_mut_entities()
            .insert(eid.clone(), model_instance); // create a mapping from the entity ID to our model
        let out_entity = CreateResult {
            eid,
            model_type: model_name.clone(),
            rel: None,
            children: simulator.add_model(model_params.clone()), // FIXME check if this is correct
            extra_info: None,
        };
        debug!("{:?}", out_entity);
        out_vector.push(out_entity);
    }

    debug!("the created entities: {:?}", out_vector);
    Ok(out_vector)
}

/// The default implementation for the step function.
/// Gets the model deltas and calls the simulation step function on the simulator.
pub fn default_step<T: ApiHelpers>(
    simulator: &mut T,
    time: Time,
    inputs: InputData,
    _max_advance: Time,
) -> Result<Option<Time>, String> {
    trace!("the inputs in step: {:?}", inputs);
    simulator.set_time(time);
    // Check for new delta and do step for each model instance:
    let mut deltas: Vec<(EntityId, u64, Map<Attr, Value>)> = Vec::new();
    for (eid, attrs) in inputs.into_iter() {
        let model_idx = simulator
            .get_mut_entities()
            .get(&eid.clone())
            .and_then(|eid| eid.as_u64())
            .ok_or(format!(
                "No correct model eid available. Input: {:?}, Entities: {:?}",
                eid,
                simulator.get_mut_entities(),
            ))?;
        for (attr, attr_values) in attrs.into_iter() {
            deltas.push((attr, model_idx, attr_values));
        }
    }
    simulator.sim_step(deltas);

    Ok(Some(time + simulator.get_step_size()))
}

/// The default implementation for the get_data function.
/// Allows to get `attr` values of the model instances.
pub fn default_get_data<T: ApiHelpers>(
    simulator: &mut T,
    outputs: OutputRequest,
) -> Result<OutputData, String> {
    let mut data: HashMap<String, HashMap<Attr, Value>> = HashMap::new();
    for (eid, attrs) in outputs.into_iter() {
        let model_idx = simulator
            .get_mut_entities()
            .get(&eid)
            .and_then(|eid| eid.as_u64())
            .ok_or("No correct model eid available.")?;

        let mut attribute_values: HashMap<Attr, Value> = HashMap::new();
        for attr in attrs.into_iter() {
            //Get the values of the model
            match simulator.get_model_value(model_idx, &attr) {
                Ok(value) => {
                    attribute_values.insert(attr, value);
                }
                Err(e) => {
                    error!(
                        "Unknown output attribute `{}` for model {} results in error: {}",
                        &attr, model_idx, e
                    );
                }
            }
        }
        data.insert(eid, attribute_values);
    }
    Ok(OutputData {
        requests: data,
        time: Some(simulator.get_time()),
    })
}<|MERGE_RESOLUTION|>--- conflicted
+++ resolved
@@ -2,10 +2,6 @@
 
 use crate::types::*;
 
-<<<<<<< HEAD
-=======
-use core::panic;
->>>>>>> 9c1a5fba
 use log::{debug, error, info, trace};
 use serde_json::{Map, Value};
 use std::collections::HashMap;
@@ -28,11 +24,7 @@
     ///
     /// # Used in:
     /// - [default_init]
-<<<<<<< HEAD
-    fn set_step_size(&mut self, step_size: i64);
-=======
     fn set_step_size(&mut self, step_size: u64);
->>>>>>> 9c1a5fba
 
     ///Get the eid_prefix.
     ///
@@ -44,11 +36,7 @@
     ///
     /// # Used in:
     /// - [default_step]
-<<<<<<< HEAD
-    fn get_step_size(&self) -> i64;
-=======
     fn get_step_size(&self) -> u64;
->>>>>>> 9c1a5fba
 
     /// Get the list containing the created entities.
     ///
@@ -59,19 +47,11 @@
     fn get_mut_entities(&mut self) -> &mut Map<EntityId, Value>;
 
     /// Create a model instance (= entity) with an initial value. Returns the
-<<<<<<< HEAD
-    /// [types](CreateResultChild) representation of the children, if the entity has children.
-    ///
-    /// # Used in:
-    /// - [default_create]
-    fn add_model(&mut self, model_params: Map<Attr, Value>) -> Option<Vec<CreateResultChild>>;
-=======
     /// [types](CreateResult) representation of the children, if the entity has children.
     ///
     /// # Used in:
     /// - [default_create]
     fn add_model(&mut self, model_params: Map<Attr, Value>) -> Option<Vec<CreateResult>>;
->>>>>>> 9c1a5fba
 
     /// Get the value from an entity.
     ///
