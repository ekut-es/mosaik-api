--- conflicted
+++ resolved
@@ -2,11 +2,7 @@
 
 use crate::types::*;
 
-<<<<<<< HEAD
-use log::{debug, error, info, trace};
-=======
 use log::{debug, error, info, trace, warn};
->>>>>>> dbd5253d
 use serde_json::{Map, Value};
 use std::collections::HashMap;
 
@@ -187,20 +183,6 @@
                 simulator.get_mut_entities(),
             ))?;
         for (attr, attr_values) in attrs.into_iter() {
-<<<<<<< HEAD
-            let model_idx = match simulator.get_mut_entities().get(&eid.clone()) {
-                // unwrap safe, because we check for u64 beforehand
-                Some(entity_val) if entity_val.is_u64() => entity_val.as_u64().unwrap(),
-                _ => {
-                    return Err(format!(
-                        "No correct model eid available. Input: {:?}, Entities: {:?}",
-                        eid,
-                        simulator.get_mut_entities()
-                    ))
-                }
-            };
-=======
->>>>>>> dbd5253d
             deltas.push((attr, model_idx, attr_values));
         }
     }
